--- conflicted
+++ resolved
@@ -1,11 +1,10 @@
-<<<<<<< HEAD
 gazelle-installer (19.1) mx; urgency=medium
 
   * don't link /tmp to /var/tmp
   * create keyfile for swap only if swap is encrypted
 
  -- Adrian <adrian@mxlinux.org>  Thu, 03 Jan 2019 15:41:46 -0500
-=======
+
 gazelle-installer (18.12.3) mx; urgency=medium
 
   * accomdate memtest 
@@ -18,7 +17,6 @@
   * 
 
  -- Dolphin Oracle <dolphinoracle@gmail.com>  Thu, 13 Dec 2018 17:21:10 -0500
->>>>>>> 776b5cc5
 
 gazelle-installer (18.12.1) mx; urgency=medium
 
